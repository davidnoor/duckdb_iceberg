--- conflicted
+++ resolved
@@ -7,12 +7,7 @@
 namespace duckdb {
 
 string IcebergUtils::FileToString(const string &path, FileSystem &fs) {
-<<<<<<< HEAD
-	auto handle =
-	    fs.OpenFile(path, FileFlags::FILE_FLAGS_READ);
-=======
 	auto handle = fs.OpenFile(path, FileFlags::FILE_FLAGS_READ);
->>>>>>> d89423c2
 	auto file_size = handle->GetFileSize();
 	string ret_val(file_size, ' ');
 	handle->Read((char *)ret_val.c_str(), file_size);
